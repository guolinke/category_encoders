"""Ordinal or label encoding"""

import pandas as pd
import numpy as np
from sklearn.base import BaseEstimator, TransformerMixin
import category_encoders.utils as util

__author__ = 'willmcginnis'


class OrdinalEncoder(BaseEstimator, TransformerMixin):
    """Encodes categorical features as ordinal, in one ordered feature.

    Ordinal encoding uses a single column of integers to represent the classes. An optional mapping dict can be passed
    in, in this case we use the knowledge that there is some true order to the classes themselves. Otherwise, the classes
    are assumed to have no true order and integers are selected at random.

    Parameters
    ----------

    verbose: int
        integer indicating verbosity of output. 0 for none.
    cols: list
        a list of columns to encode, if None, all string columns will be encoded.
    drop_invariant: bool
        boolean for whether or not to drop columns with 0 variance.
    return_df: bool
        boolean for whether to return a pandas DataFrame from transform (otherwise it will be a numpy array).
   mapping: list of dict
        a mapping of class to label to use for the encoding, optional.
        the dict contains the keys 'col' and 'mapping'.
        the value of 'col' should be the feature name.
        the value of 'mapping' should be a list of tuples of format (original_label, encoded_label).
        example mapping: [{'col': 'col1', 'mapping': [(None, 0), ('a', 1), ('b', 2)]}]
    impute_missing: bool
        boolean for whether or not to apply the logic for handle_unknown, will be deprecated in the future.
    handle_unknown: str
        options are 'error', 'ignore' and 'impute', defaults to 'impute', which will impute the category -1.

    Example
    -------
    >>> from category_encoders import *
    >>> import pandas as pd
    >>> from sklearn.datasets import load_boston
    >>> bunch = load_boston()
    >>> y = bunch.target
    >>> X = pd.DataFrame(bunch.data, columns=bunch.feature_names)
    >>> enc = OrdinalEncoder(cols=['CHAS', 'RAD']).fit(X, y)
    >>> numeric_dataset = enc.transform(X)
    >>> print(numeric_dataset.info())
    <class 'pandas.core.frame.DataFrame'>
    RangeIndex: 506 entries, 0 to 505
    Data columns (total 13 columns):
    CRIM       506 non-null float64
    ZN         506 non-null float64
    INDUS      506 non-null float64
    CHAS       506 non-null int64
    NOX        506 non-null float64
    RM         506 non-null float64
    AGE        506 non-null float64
    DIS        506 non-null float64
    RAD        506 non-null int64
    TAX        506 non-null float64
    PTRATIO    506 non-null float64
    B          506 non-null float64
    LSTAT      506 non-null float64
    dtypes: float64(11), int64(2)
    memory usage: 51.5 KB
    None

    References
    ----------

    .. [1] Contrast Coding Systems for categorical variables.  UCLA: Statistical Consulting Group. from
    https://stats.idre.ucla.edu/r/library/r-library-contrast-coding-systems-for-categorical-variables/.

    .. [2] Gregory Carey (2003). Coding Categorical Variables, from
    http://psych.colorado.edu/~carey/Courses/PSYC5741/handouts/Coding%20Categorical%20Variables%202006-03-03.pdf


    """

    def __init__(self, verbose=0, mapping=None, cols=None, drop_invariant=False, return_df=True, impute_missing=True,
                 handle_unknown='impute'):
        self.return_df = return_df
        self.drop_invariant = drop_invariant
        self.drop_cols = []
        self.verbose = verbose
        self.cols = cols
        self.mapping = mapping
        self.impute_missing = impute_missing
        self.handle_unknown = handle_unknown
        self._dim = None
        self.feature_names = []
        self.is_fitted = False

    @property
    def category_mapping(self):
        return self.mapping

    def fit(self, X, y=None, **kwargs):
        """Fit encoder according to X and y.

        Parameters
        ----------

        X : array-like, shape = [n_samples, n_features]
            Training vectors, where n_samples is the number of samples
            and n_features is the number of features.
        y : array-like, shape = [n_samples]
            Target values.

        Returns
        -------

        self : encoder
            Returns self.

        """

        # first check the type
        X = util.convert_input(X)

        self._dim = X.shape[1]

        # if columns aren't passed, just use every string column
        if self.cols is None:
            self.cols = util.get_obj_cols(X)
        else:
            self.cols = util.convert_cols_to_list(self.cols)

        _, categories = self.ordinal_encoding(
            X,
            mapping=self.mapping,
            cols=self.cols,
            impute_missing=self.impute_missing,
            handle_unknown=self.handle_unknown
        )
        self.mapping = categories

        for switch in self.mapping:
            for cat in switch.get('mapping'):
                self.feature_names.extend(
                    [str(switch.get('col'))+"_"+str(cat[0])])

        # drop all output columns with 0 variance.
        if self.drop_invariant:
            self.drop_cols = []
            X_temp = self.transform(X)
<<<<<<< HEAD
            generated_cols = get_generated_cols(X, X_temp, self.cols)
            self.drop_cols = [
                x for x in generated_cols if X_temp[x].var() <= 10e-5]
            for col in self.drop_cols:
                d = X_temp.columns.get_loc(col)
                self.feature_names.remove(d)
        self.is_fitted = True
=======
            generated_cols = util.get_generated_cols(X, X_temp, self.cols)
            self.drop_cols = [x for x in generated_cols if X_temp[x].var() <= 10e-5]

>>>>>>> 3895c5fd
        return self

    def transform(self, X):
        """Perform the transformation to new categorical data.

        Will use the mapping (if available) and the column list (if available, otherwise every column) to encode the
        data ordinarily.

        Parameters
        ----------

        X : array-like, shape = [n_samples, n_features]

        Returns
        -------

        p : array, shape = [n_samples, n_numeric + N]
            Transformed values with encoding applied.

        """

        if self._dim is None:
            raise ValueError(
                'Must train encoder before it can be used to transform data.')

        # first check the type
        X = util.convert_input(X)

        # then make sure that it is the right size
        if X.shape[1] != self._dim:
            raise ValueError('Unexpected input dimension %d, expected %d' % (
                X.shape[1], self._dim,))

        if not self.cols:
            return X if self.return_df else X.values

        X, _ = self.ordinal_encoding(
            X,
            mapping=self.mapping,
            cols=self.cols,
            impute_missing=self.impute_missing,
            handle_unknown=self.handle_unknown
        )

        if self.drop_invariant:
            for col in self.drop_cols:
                X.drop(col, 1, inplace=True)

        return X if self.return_df else X.values

    def inverse_transform(self, X_in):
        """
        Perform the inverse transformation to encoded data.

        Parameters
        ----------
        X_in : array-like, shape = [n_samples, n_features]

        Returns
        -------
        p: array, the same size of X_in

        """
        X = X_in.copy(deep=True)

        # first check the type
        X = util.convert_input(X)

        if self._dim is None:
            raise ValueError(
                'Must train encoder before it can be used to inverse_transform data')

        # then make sure that it is the right size
        if X.shape[1] != self._dim:
            if self.drop_invariant:
                raise ValueError("Unexpected input dimension %d, the attribute drop_invariant should "
                                 "set as False when transform data" % (X.shape[1],))
            else:
                raise ValueError('Unexpected input dimension %d, expected %d' % (
                    X.shape[1], self._dim,))

        if not self.cols:
            return X if self.return_df else X.values

        if self.impute_missing and self.handle_unknown == 'impute':
            for col in self.cols:
                if any(X[col] == -1):
                    raise ValueError("inverse_transform is not supported because transform impute "
                                     "the unknown category -1 when encode %s" % (col,))

        for switch in self.mapping:
<<<<<<< HEAD
            col_dict = {col_pair[1]: col_pair[0]
                        for col_pair in switch.get('mapping')}
            X[switch.get('col')] = X[switch.get('col')].apply(
                lambda x: col_dict.get(x))
=======
            col_dict = {col_pair[1]: col_pair[0] for col_pair in switch.get('mapping')}
            X[switch.get('col')] = X[switch.get('col')].apply(lambda x: col_dict.get(x)).astype(switch.get('data_type'))
>>>>>>> 3895c5fd

        return X if self.return_df else X.values

    @staticmethod
    def ordinal_encoding(X_in, mapping=None, cols=None, impute_missing=True, handle_unknown='impute'):
        """
        Ordinal encoding uses a single column of integers to represent the classes. An optional mapping dict can be passed
        in, in this case we use the knowledge that there is some true order to the classes themselves. Otherwise, the classes
        are assumed to have no true order and integers are selected at random.
        """

        X = X_in.copy(deep=True)

        if cols is None:
            cols = X.columns.values

        if mapping is not None:
            mapping_out = mapping
            for switch in mapping:
                categories_dict = dict(switch.get('mapping'))
                column = switch.get('col')
<<<<<<< HEAD
                transformed_column = X[column].map(
                    lambda x: categories_dict.get(x))
=======
                transformed_column = X[column].map(lambda x: categories_dict.get(x, np.nan))

                try:
                    transformed_column = transformed_column.astype(int)
                except ValueError as e:
                    transformed_column = transformed_column.astype(float)
>>>>>>> 3895c5fd

                if impute_missing:
                    if handle_unknown == 'impute':
                        transformed_column.fillna(0, inplace=True)
                    elif handle_unknown == 'error':
                        missing = transformed_column.isnull()
                        if any(missing):
<<<<<<< HEAD
                            raise ValueError(
                                'Unexpected categories found in column %s' % column)
=======
                            raise ValueError('Unexpected categories found in column %s' % column)
                X[column] = transformed_column
>>>>>>> 3895c5fd

        else:
            mapping_out = []
            for col in cols:
<<<<<<< HEAD
                categories = [x for x in pd.unique(
                    X[col].values) if x is not None]
                categories_dict = {x: i + 1 for i, x in enumerate(categories)}

                mapping_out.append({'col': col, 'mapping': [
                                   (x[1], x[0] + 1) for x in list(enumerate(categories))]}, )

        return X, mapping_out
=======

                if util.is_category(X[col].dtype):
                    categories = X[col].cat.categories
                else:
                    categories = [x for x in pd.unique(X[col].values) if x is not None]

                categories_dict = {x: i + 1 for i, x in enumerate(categories)}

                mapping_out.append({'col': col, 'mapping': list(categories_dict.items()), 'data_type': X[col].dtype}, )
>>>>>>> 3895c5fd

    def get_feature_names(self):
        if not self.is_fitted:
            raise ValueError("Estimator has to be fitted first.")
        else:
            return self.feature_names<|MERGE_RESOLUTION|>--- conflicted
+++ resolved
@@ -147,19 +147,14 @@
         if self.drop_invariant:
             self.drop_cols = []
             X_temp = self.transform(X)
-<<<<<<< HEAD
-            generated_cols = get_generated_cols(X, X_temp, self.cols)
+            generated_cols = util.get_generated_cols(X, X_temp, self.cols)
             self.drop_cols = [
                 x for x in generated_cols if X_temp[x].var() <= 10e-5]
             for col in self.drop_cols:
                 d = X_temp.columns.get_loc(col)
                 self.feature_names.remove(d)
+
         self.is_fitted = True
-=======
-            generated_cols = util.get_generated_cols(X, X_temp, self.cols)
-            self.drop_cols = [x for x in generated_cols if X_temp[x].var() <= 10e-5]
-
->>>>>>> 3895c5fd
         return self
 
     def transform(self, X):
@@ -251,15 +246,10 @@
                                      "the unknown category -1 when encode %s" % (col,))
 
         for switch in self.mapping:
-<<<<<<< HEAD
             col_dict = {col_pair[1]: col_pair[0]
                         for col_pair in switch.get('mapping')}
             X[switch.get('col')] = X[switch.get('col')].apply(
-                lambda x: col_dict.get(x))
-=======
-            col_dict = {col_pair[1]: col_pair[0] for col_pair in switch.get('mapping')}
-            X[switch.get('col')] = X[switch.get('col')].apply(lambda x: col_dict.get(x)).astype(switch.get('data_type'))
->>>>>>> 3895c5fd
+                lambda x: col_dict.get(x)).astype(switch.get('data_type'))
 
         return X if self.return_df else X.values
 
@@ -281,17 +271,13 @@
             for switch in mapping:
                 categories_dict = dict(switch.get('mapping'))
                 column = switch.get('col')
-<<<<<<< HEAD
                 transformed_column = X[column].map(
-                    lambda x: categories_dict.get(x))
-=======
-                transformed_column = X[column].map(lambda x: categories_dict.get(x, np.nan))
+                    lambda x: categories_dict.get(x, np.nan))
 
                 try:
                     transformed_column = transformed_column.astype(int)
                 except ValueError as e:
                     transformed_column = transformed_column.astype(float)
->>>>>>> 3895c5fd
 
                 if impute_missing:
                     if handle_unknown == 'impute':
@@ -299,39 +285,38 @@
                     elif handle_unknown == 'error':
                         missing = transformed_column.isnull()
                         if any(missing):
-<<<<<<< HEAD
                             raise ValueError(
                                 'Unexpected categories found in column %s' % column)
-=======
-                            raise ValueError('Unexpected categories found in column %s' % column)
                 X[column] = transformed_column
->>>>>>> 3895c5fd
 
         else:
             mapping_out = []
             for col in cols:
-<<<<<<< HEAD
-                categories = [x for x in pd.unique(
-                    X[col].values) if x is not None]
-                categories_dict = {x: i + 1 for i, x in enumerate(categories)}
-
-                mapping_out.append({'col': col, 'mapping': [
-                                   (x[1], x[0] + 1) for x in list(enumerate(categories))]}, )
-
-        return X, mapping_out
-=======
 
                 if util.is_category(X[col].dtype):
                     categories = X[col].cat.categories
                 else:
-                    categories = [x for x in pd.unique(X[col].values) if x is not None]
+                    categories = [x for x in pd.unique(
+                        X[col].values) if x is not None]
 
                 categories_dict = {x: i + 1 for i, x in enumerate(categories)}
 
-                mapping_out.append({'col': col, 'mapping': list(categories_dict.items()), 'data_type': X[col].dtype}, )
->>>>>>> 3895c5fd
+                mapping_out.append({'col': col, 'mapping': list(
+                    categories_dict.items()), 'data_type': X[col].dtype}, )
+
+        return X, mapping_out
 
     def get_feature_names(self):
+        """
+        Returns the names of all transformed / added columns.
+
+        Returns:
+        --------
+        feature_names: list
+            A list with all feature names transformed or added.
+            Note: potentially dropped features are not included!
+        """
+
         if not self.is_fitted:
             raise ValueError("Estimator has to be fitted first.")
         else:
