--- conflicted
+++ resolved
@@ -311,12 +311,7 @@
                 if util.is_category(X[col].dtype):
                     categories = X[col].cat.categories
                 else:
-<<<<<<< HEAD
                     categories = X[col].unique()
-=======
-                    categories = [x for x in pd.unique(
-                        X[col].values) if x is not None]
->>>>>>> 4de3296d
 
                 index = pd.Series(categories).fillna(nan_identity).unique()
 
