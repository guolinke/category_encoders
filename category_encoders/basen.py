--- conflicted
+++ resolved
@@ -85,12 +85,8 @@
         self.ordinal_encoder = None
         self._dim = None
         self.base = base
-<<<<<<< HEAD
-=======
         self._encoded_columns = None
-        self.digits_per_col = {}
         self.feature_names = None
->>>>>>> 4de3296d
 
     def fit(self, X, y=None, **kwargs):
         """Fit encoder according to X and y.
@@ -140,13 +136,9 @@
         self.mapping = self.fit_base_n_encoding(X)
 
         # do a transform on the training data to get a column list
-<<<<<<< HEAD
-        X_t = self.transform(X, override_return_df=True)
-=======
         X_temp = self.transform(X, override_return_df=True)
         self._encoded_columns = X_temp.columns.values
         self.feature_names = list(X_temp.columns)
->>>>>>> 4de3296d
 
         # drop all output columns with 0 variance.
         if self.drop_invariant:
