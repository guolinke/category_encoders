"""One-hot or dummy coding"""
import numpy as np
import pandas as pd
import copy
from sklearn.base import BaseEstimator, TransformerMixin
from category_encoders.ordinal import OrdinalEncoder
import category_encoders.utils as util

__author__ = 'willmcginnis'


class OneHotEncoder(BaseEstimator, TransformerMixin):
    """Onehot (or dummy) coding for categorical features, produces one feature per category, each binary.

    Parameters
    ----------

    verbose: int
        integer indicating verbosity of output. 0 for none.
    cols: list
        a list of columns to encode, if None, all string columns will be encoded.
    drop_invariant: bool
        boolean for whether or not to drop columns with 0 variance.
    return_df: bool
        boolean for whether to return a pandas DataFrame from transform (otherwise it will be a numpy array).
    impute_missing: bool
        boolean for whether or not to apply the logic for handle_unknown, will be deprecated in the future.
    handle_unknown: str
        options are 'error', 'ignore' and 'impute', defaults to 'impute', which will impute the category -1. Warning: if
        impute is used, an extra column will be added in if the transform matrix has unknown categories. This can cause
        unexpected changes in the dimension in some cases.
    use_cat_names: bool
        if True, category values will be included in the encoded column names. Since this can result into duplicate column names, duplicates are suffixed with '#' symbol until a unique name is generated.
        If False, category indices will be used instead of the category values.

    Example
    -------
    >>> from category_encoders import *
    >>> import pandas as pd
    >>> from sklearn.datasets import load_boston
    >>> bunch = load_boston()
    >>> y = bunch.target
    >>> X = pd.DataFrame(bunch.data, columns=bunch.feature_names)
    >>> enc = OneHotEncoder(cols=['CHAS', 'RAD']).fit(X, y)
    >>> numeric_dataset = enc.transform(X)
    >>> print(numeric_dataset.info())
    <class 'pandas.core.frame.DataFrame'>
    RangeIndex: 506 entries, 0 to 505
    Data columns (total 24 columns):
    CHAS_1     506 non-null int64
    CHAS_2     506 non-null int64
    CHAS_-1    506 non-null int64
    RAD_1      506 non-null int64
    RAD_2      506 non-null int64
    RAD_3      506 non-null int64
    RAD_4      506 non-null int64
    RAD_5      506 non-null int64
    RAD_6      506 non-null int64
    RAD_7      506 non-null int64
    RAD_8      506 non-null int64
    RAD_9      506 non-null int64
    RAD_-1     506 non-null int64
    CRIM       506 non-null float64
    ZN         506 non-null float64
    INDUS      506 non-null float64
    NOX        506 non-null float64
    RM         506 non-null float64
    AGE        506 non-null float64
    DIS        506 non-null float64
    TAX        506 non-null float64
    PTRATIO    506 non-null float64
    B          506 non-null float64
    LSTAT      506 non-null float64
    dtypes: float64(11), int64(13)
    memory usage: 95.0 KB
    None

    References
    ----------

    .. [1] Contrast Coding Systems for categorical variables.  UCLA: Statistical Consulting Group. from
    https://stats.idre.ucla.edu/r/library/r-library-contrast-coding-systems-for-categorical-variables/.

    .. [2] Gregory Carey (2003). Coding Categorical Variables, from
    http://psych.colorado.edu/~carey/Courses/PSYC5741/handouts/Coding%20Categorical%20Variables%202006-03-03.pdf


    """

    def __init__(self, verbose=0, cols=None, drop_invariant=False, return_df=True, impute_missing=True, handle_unknown='impute', use_cat_names=False):
        self.return_df = return_df
        self.drop_invariant = drop_invariant
        self.drop_cols = []
        self.mapping = None
        self.verbose = verbose
        self.cols = cols
        self.ordinal_encoder = None
        self._dim = None
        self.impute_missing = impute_missing
        self.handle_unknown = handle_unknown
        self.use_cat_names = use_cat_names
        self.is_transformed = False
        self.feature_names = []

    @property
    def category_mapping(self):
        return self.ordinal_encoder.category_mapping

    def fit(self, X, y=None, **kwargs):
        """Fit encoder according to X and y.

        Parameters
        ----------

        X : array-like, shape = [n_samples, n_features]
            Training vectors, where n_samples is the number of samples
            and n_features is the number of features.
        y : array-like, shape = [n_samples]
            Target values.

        Returns
        -------

        self : encoder
            Returns self.

        """

        # first check the type
        X = util.convert_input(X)

        self._dim = X.shape[1]

        # if columns aren't passed, just use every string column
        if self.cols is None:
            self.cols = util.get_obj_cols(X)
        else:
            self.cols = util.convert_cols_to_list(self.cols)

        # Indicate no transformation has been applied yet

        self.ordinal_encoder = OrdinalEncoder(
            verbose=self.verbose,
            cols=self.cols,
            impute_missing=self.impute_missing,
            handle_unknown=self.handle_unknown
        )
        self.ordinal_encoder = self.ordinal_encoder.fit(X)
        self.mapping = self.generate_mapping()

        if self.drop_invariant:
            self.drop_cols = []
            X_temp = self.transform(X)
            generated_cols = util.get_generated_cols(X, X_temp, self.cols)
            self.drop_cols = [x for x in generated_cols if X_temp[x].var() <= 10e-5]

        return self

    def generate_mapping(self):
        mapping = []
        found_column_counts = {}

        for switch in self.ordinal_encoder.mapping:
            col = switch.get('col')
            column_mapping = switch.get('mapping').copy(deep=True)

            if self.handle_unknown == 'impute':
                column_mapping = column_mapping.append(pd.Series(data=[-1], index=['-1']))

            col_mappings = []
            for cat_name, class_ in column_mapping.iteritems():
                if self.use_cat_names:
                    n_col_name = str(col) + '_%s' % (cat_name,)
                    found_count = found_column_counts.get(n_col_name, 0)
                    found_column_counts[n_col_name] = found_count + 1
                    n_col_name += '#' * found_count
                else:
                    n_col_name = str(col) + '_%s' % (class_,)
                col_mappings.append({'new_col_name': n_col_name, 'val': class_})

            mapping.append({'col': col, 'mapping': col_mappings})
        return mapping

    def transform(self, X):
        """Perform the transformation to new categorical data.

        Parameters
        ----------

        X : array-like, shape = [n_samples, n_features]

        Returns
        -------

        p : array, shape = [n_samples, n_numeric + N]
            Transformed values with encoding applied.

        """

        if self._dim is None:
            raise ValueError(
                'Must train encoder before it can be used to transform data.')

        # first check the type
        X = util.convert_input(X)

        # then make sure that it is the right size
        if X.shape[1] != self._dim:
            raise ValueError('Unexpected input dimension %d, expected %d' % (
                X.shape[1], self._dim, ))

        if not self.cols:
            return X if self.return_df else X.values

        X = self.ordinal_encoder.transform(X)

        X = self.get_dummies(X, mapping=self.mapping)

        if self.drop_invariant:
            for col in self.drop_cols:
                X.drop(col, 1, inplace=True)

        # Now we can build the list of new / transformed columns
        self.feature_names = X.columns
        self.is_transformed = True

        if self.return_df:
            return X
        else:
            return X.values

    def inverse_transform(self, X_in):
        """
        Perform the inverse transformation to encoded data.

        Parameters
        ----------
        X_in : array-like, shape = [n_samples, n_features]

        Returns
        -------
        p: array, the same size of X_in

        """
        X = X_in.copy(deep=True)

        # first check the type
        X = util.convert_input(X)

        if self._dim is None:
            raise ValueError(
                'Must train encoder before it can be used to inverse_transform data')

        X = self.reverse_dummies(X, self.mapping)

        # then make sure that it is the right size
        if X.shape[1] != self._dim:
            if self.drop_invariant:
                raise ValueError("Unexpected input dimension %d, the attribute drop_invariant should "
                                 "set as False when transform data" % (X.shape[1],))
            else:
                raise ValueError('Unexpected input dimension %d, expected %d' % (
                    X.shape[1], self._dim, ))

        if not self.cols:
            return X if self.return_df else X.values

        if self.impute_missing and self.handle_unknown == 'impute':
            for col in self.cols:
                if any(X[col] == -1):
                    raise ValueError("inverse_transform is not supported because transform impute "
<<<<<<< HEAD
                                     "the unknown category -1 when encode %s" % (col,))
        if not self.use_cat_names:
            for switch in self.ordinal_encoder.mapping:
                col_dict = {col_pair[1] : col_pair[0] for col_pair in switch.get('mapping')}
                X[switch.get('col')] = X[switch.get('col')].apply(lambda x: col_dict.get(x))
=======
                                     "the unknown category -1 when encode %s"%(col,))
>>>>>>> 4d2463be

        for switch in self.ordinal_encoder.mapping:
            column_mapping = switch.get('mapping')
            inverse = pd.Series(data=column_mapping.index, index=column_mapping.get_values())
            X[switch.get('col')] = X[switch.get('col')].map(inverse).astype(switch.get('data_type'))

        return X if self.return_df else X.values

    def get_dummies(self, X_in, mapping):
        """
        Convert numerical variable into dummy variables

        Parameters
        ----------
        X_in: DataFrame
        mapping: list-like
              Contains mappings of column to be transformed to it's new columns and value represented

        Returns
        -------
        dummies : DataFrame
        """

        X = X_in.copy(deep=True)

        cols = X.columns.values.tolist()

<<<<<<< HEAD
        bin_cols = []
        for col in cols:
            col_tuples = copy.deepcopy(
                [class_map['mapping'] for class_map in self.ordinal_encoder.mapping if class_map['col'] == col][0])
            if self.handle_unknown == 'impute':
                col_tuples.append(('-1', -1))
            for col_tuple in col_tuples:
                class_ = col_tuple[1]
                cat_name = col_tuple[0]
                if self.use_cat_names:
                    n_col_name = str(col) + '_%s' % (cat_name, )
                else:
                    n_col_name = str(col) + '_%s' % (class_, )

                X[n_col_name] = X[col] == class_
                bin_cols.append(n_col_name)

        X = X.reindex(columns=bin_cols + pass_thru)
=======
        for switch in mapping:
            col = switch.get('col')
            mod = switch.get('mapping')
            new_columns = []
            for column_mapping in mod:
                new_col_name = column_mapping['new_col_name']
                val = column_mapping['val']
                X[new_col_name] = (X[col] == val).astype(int)
                new_columns.append(new_col_name)
            old_column_index = cols.index(col)
            cols[old_column_index: old_column_index + 1] = new_columns
>>>>>>> 4d2463be

        return X.reindex(columns=cols)

    def reverse_dummies(self, X, mapping):
        """
        Convert dummy variable into numerical variables

        Parameters
        ----------
        X : DataFrame
        mapping: list-like
              Contains mappings of column to be transformed to it's new columns and value represented

        Returns
        -------
        numerical: DataFrame

        """
        out_cols = X.columns.values
<<<<<<< HEAD

        for col in cols:
            col_list = [col0 for col0 in out_cols if str(
                col0).startswith(str(col))]
            # original column name plus underscore
            prefix_length = len(str(col))+1
            if self.use_cat_names:
                X[col] = 0
                for tran_col in col_list:
                    val = tran_col[prefix_length:]
                    X.loc[X[tran_col] == 1, col] = val
            else:
                value_array = np.array(
                    [int(col0[prefix_length:]) for col0 in col_list])
                X[col] = np.dot(X[col_list].values, value_array.T)
            out_cols = [col0 for col0 in out_cols if col0 not in col_list]

        X = X.reindex(columns=out_cols + cols)

        return X

    def get_feature_names(self):
        """
        Returns the names of all transformed / added columns.

        Returns:
        --------
        feature_names: list
            A list with all feature names transformed or added.
            Note: potentially dropped features are not included!
        """

        if not self.is_transformed:
            raise ValueError(
                'Must transform data first. Affected feature names are not known before.')
        else:
            return self.feature_names
=======
        cols = []
        mapped_columns = []
        for switch in mapping:
            col = switch.get('col')
            mod = switch.get('mapping')
            cols.append(col)

            X[col] = 0
            for column_mapping in mod:
                existing_col = column_mapping.get('new_col_name')
                val = column_mapping.get('val')
                X.loc[X[existing_col] == 1, col] = val
                mapped_columns.append(existing_col)

        out_cols = [col0 for col0 in out_cols if col0 not in mapped_columns]

        return X.reindex(columns=out_cols + cols)
>>>>>>> 4d2463be
<|MERGE_RESOLUTION|>--- conflicted
+++ resolved
@@ -269,15 +269,7 @@
             for col in self.cols:
                 if any(X[col] == -1):
                     raise ValueError("inverse_transform is not supported because transform impute "
-<<<<<<< HEAD
-                                     "the unknown category -1 when encode %s" % (col,))
-        if not self.use_cat_names:
-            for switch in self.ordinal_encoder.mapping:
-                col_dict = {col_pair[1] : col_pair[0] for col_pair in switch.get('mapping')}
-                X[switch.get('col')] = X[switch.get('col')].apply(lambda x: col_dict.get(x))
-=======
                                      "the unknown category -1 when encode %s"%(col,))
->>>>>>> 4d2463be
 
         for switch in self.ordinal_encoder.mapping:
             column_mapping = switch.get('mapping')
@@ -305,26 +297,6 @@
 
         cols = X.columns.values.tolist()
 
-<<<<<<< HEAD
-        bin_cols = []
-        for col in cols:
-            col_tuples = copy.deepcopy(
-                [class_map['mapping'] for class_map in self.ordinal_encoder.mapping if class_map['col'] == col][0])
-            if self.handle_unknown == 'impute':
-                col_tuples.append(('-1', -1))
-            for col_tuple in col_tuples:
-                class_ = col_tuple[1]
-                cat_name = col_tuple[0]
-                if self.use_cat_names:
-                    n_col_name = str(col) + '_%s' % (cat_name, )
-                else:
-                    n_col_name = str(col) + '_%s' % (class_, )
-
-                X[n_col_name] = X[col] == class_
-                bin_cols.append(n_col_name)
-
-        X = X.reindex(columns=bin_cols + pass_thru)
-=======
         for switch in mapping:
             col = switch.get('col')
             mod = switch.get('mapping')
@@ -336,7 +308,6 @@
                 new_columns.append(new_col_name)
             old_column_index = cols.index(col)
             cols[old_column_index: old_column_index + 1] = new_columns
->>>>>>> 4d2463be
 
         return X.reindex(columns=cols)
 
@@ -356,45 +327,6 @@
 
         """
         out_cols = X.columns.values
-<<<<<<< HEAD
-
-        for col in cols:
-            col_list = [col0 for col0 in out_cols if str(
-                col0).startswith(str(col))]
-            # original column name plus underscore
-            prefix_length = len(str(col))+1
-            if self.use_cat_names:
-                X[col] = 0
-                for tran_col in col_list:
-                    val = tran_col[prefix_length:]
-                    X.loc[X[tran_col] == 1, col] = val
-            else:
-                value_array = np.array(
-                    [int(col0[prefix_length:]) for col0 in col_list])
-                X[col] = np.dot(X[col_list].values, value_array.T)
-            out_cols = [col0 for col0 in out_cols if col0 not in col_list]
-
-        X = X.reindex(columns=out_cols + cols)
-
-        return X
-
-    def get_feature_names(self):
-        """
-        Returns the names of all transformed / added columns.
-
-        Returns:
-        --------
-        feature_names: list
-            A list with all feature names transformed or added.
-            Note: potentially dropped features are not included!
-        """
-
-        if not self.is_transformed:
-            raise ValueError(
-                'Must transform data first. Affected feature names are not known before.')
-        else:
-            return self.feature_names
-=======
         cols = []
         mapped_columns = []
         for switch in mapping:
@@ -412,4 +344,20 @@
         out_cols = [col0 for col0 in out_cols if col0 not in mapped_columns]
 
         return X.reindex(columns=out_cols + cols)
->>>>>>> 4d2463be
+
+    def get_feature_names(self):
+        """
+        Returns the names of all transformed / added columns.
+
+        Returns
+        --------
+        feature_names: list
+            A list with all feature names transformed or added.
+            Note: potentially dropped features are not included!
+        """
+
+        if not self.is_transformed:
+            raise ValueError(
+                'Must transform data first. Affected feature names are not known before.')
+        else:
+            return self.feature_names